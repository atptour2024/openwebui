--- conflicted
+++ resolved
@@ -16,7 +16,7 @@
 	} from '$lib/apis/chats';
 	import { toast } from 'svelte-sonner';
 	import { fade, slide } from 'svelte/transition';
-	import { WEBUI_BASE_URL, WEBUI_BASE_PATH } from '$lib/constants';
+	import { WEBUI_BASE_URL } from '$lib/constants';
 	import Tooltip from '../common/Tooltip.svelte';
 	import ChatMenu from './Sidebar/ChatMenu.svelte';
 	import ShareChatModal from '../chat/ShareChatModal.svelte';
@@ -130,7 +130,7 @@
 	};
 
 	const loadChat = async (id) => {
-		goto(WEBUI_BASE_PATH+'/c/'+id);
+		goto(`${WEBUI_BASE_URL}/c/${id}`);
 	};
 
 	const editChatTitle = async (id, _title) => {
@@ -156,7 +156,7 @@
 
 		if (res) {
 			if ($chatId === id) {
-				goto(WEBUI_BASE_PATH+'/');
+				goto(WEBUI_BASE_URL+'/');
 			}
 
 			await chats.set(await getChatList(localStorage.token));
@@ -166,7 +166,7 @@
 	const saveSettings = async (updated) => {
 		await settings.set({ ...$settings, ...updated });
 		localStorage.setItem('settings', JSON.stringify($settings));
-		location.href = WEBUI_BASE_PATH+'/';
+		location.href = WEBUI_BASE_URL+'/';
 	};
 
 	const archiveChatHandler = async (id) => {
@@ -201,11 +201,11 @@
 			<a
 				id="sidebar-new-chat-button"
 				class="flex-grow flex justify-between rounded-xl px-4 py-2 hover:bg-gray-100 dark:hover:bg-gray-900 transition"
-				href="{WEBUI_BASE_PATH+'/'}"
+				href="{WEBUI_BASE_URL+'/'}"
 				on:click={async () => {
 					selectedChatId = null;
 
-					await goto(WEBUI_BASE_PATH+'/');
+					await goto(WEBUI_BASE_URL+'/');
 					const newChatButton = document.getElementById('new-chat-button');
 					setTimeout(() => {
 						newChatButton?.click();
@@ -246,7 +246,7 @@
 			<div class="px-2 flex justify-center mt-0.5">
 				<a
 					class="flex-grow flex space-x-3 rounded-xl px-3.5 py-2 hover:bg-gray-100 dark:hover:bg-gray-900 transition"
-					href="{WEBUI_BASE_PATH+'/modelfiles'}"
+					href="{WEBUI_BASE_URL+'/modelfiles'}"
 					on:click={() => {
 						selectedChatId = null;
 						chatId.set('');
@@ -278,7 +278,7 @@
 			<div class="px-2 flex justify-center">
 				<a
 					class="flex-grow flex space-x-3 rounded-xl px-3.5 py-2 hover:bg-gray-100 dark:hover:bg-gray-900 transition"
-					href="{WEBUI_BASE_PATH+'/prompts'}"
+					href="{WEBUI_BASE_URL+'/prompts'}"
 					on:click={() => {
 						selectedChatId = null;
 						chatId.set('');
@@ -310,7 +310,7 @@
 			<div class="px-2 flex justify-center mb-1">
 				<a
 					class="flex-grow flex space-x-3 rounded-xl px-3.5 py-2 hover:bg-gray-100 dark:hover:bg-gray-900 transition"
-					href="{WEBUI_BASE_PATH+'/documents'}"
+					href="{WEBUI_BASE_URL+'/documents'}"
 					on:click={() => {
 						selectedChatId = null;
 						chatId.set('');
@@ -492,7 +492,7 @@
 									: chat.id === selectedChatId
 									? 'bg-gray-100 dark:bg-gray-950'
 									: ' group-hover:bg-gray-100 dark:group-hover:bg-gray-950'}  whitespace-nowrap text-ellipsis"
-								href="{WEBUI_BASE_PATH+'/c/'+chat.id}"
+								href="{WEBUI_BASE_URL+'/c/'+chat.id}"
 								on:click={() => {
 									selectedChatId = chat.id;
 									if (window.innerWidth < 1024) {
@@ -700,147 +700,12 @@
 								showDropdown = !showDropdown;
 							}}
 						>
-<<<<<<< HEAD
-							<div class="p-1 py-2 w-full">
-								{#if $user.role === 'admin'}
-									<button
-										class="flex rounded-md py-2.5 px-3.5 w-full hover:bg-gray-100 dark:hover:bg-gray-800 transition"
-										on:click={() => {
-											goto(WEBUI_BASE_PATH+'/admin');
-											showDropdown = false;
-										}}
-									>
-										<div class=" self-center mr-3">
-											<svg
-												xmlns="http://www.w3.org/2000/svg"
-												fill="none"
-												viewBox="0 0 24 24"
-												stroke-width="1.5"
-												stroke="currentColor"
-												class="w-5 h-5"
-											>
-												<path
-													stroke-linecap="round"
-													stroke-linejoin="round"
-													d="M17.982 18.725A7.488 7.488 0 0012 15.75a7.488 7.488 0 00-5.982 2.975m11.963 0a9 9 0 10-11.963 0m11.963 0A8.966 8.966 0 0112 21a8.966 8.966 0 01-5.982-2.275M15 9.75a3 3 0 11-6 0 3 3 0 016 0z"
-												/>
-											</svg>
-										</div>
-										<div class=" self-center font-medium">{$i18n.t('Admin Panel')}</div>
-									</button>
-
-									<button
-										class="flex rounded-md py-2.5 px-3.5 w-full hover:bg-gray-100 dark:hover:bg-gray-800 transition"
-										on:click={() => {
-											goto(WEBUI_BASE_PATH+'/playground');
-											showDropdown = false;
-										}}
-									>
-										<div class=" self-center mr-3">
-											<svg
-												xmlns="http://www.w3.org/2000/svg"
-												fill="none"
-												viewBox="0 0 24 24"
-												stroke-width="1.5"
-												stroke="currentColor"
-												class="w-5 h-5"
-											>
-												<path
-													stroke-linecap="round"
-													stroke-linejoin="round"
-													d="m6.75 7.5 3 2.25-3 2.25m4.5 0h3m-9 8.25h13.5A2.25 2.25 0 0 0 21 18V6a2.25 2.25 0 0 0-2.25-2.25H5.25A2.25 2.25 0 0 0 3 6v12a2.25 2.25 0 0 0 2.25 2.25Z"
-												/>
-											</svg>
-										</div>
-										<div class=" self-center font-medium">{$i18n.t('Playground')}</div>
-									</button>
-								{/if}
-
-								<button
-									class="flex rounded-md py-2.5 px-3.5 w-full hover:bg-gray-100 dark:hover:bg-gray-800 transition"
-									on:click={() => {
-										showArchivedChatsModal = true;
-										showDropdown = false;
-									}}
-								>
-									<div class=" self-center mr-3">
-										<ArchiveBox className="size-5" strokeWidth="1.5" />
-									</div>
-									<div class=" self-center font-medium">{$i18n.t('Archived Chats')}</div>
-								</button>
-
-								<button
-									class="flex rounded-md py-2.5 px-3.5 w-full hover:bg-gray-100 dark:hover:bg-gray-800 transition"
-									on:click={async () => {
-										await showSettings.set(true);
-										showDropdown = false;
-									}}
-								>
-									<div class=" self-center mr-3">
-										<svg
-											xmlns="http://www.w3.org/2000/svg"
-											fill="none"
-											viewBox="0 0 24 24"
-											stroke-width="1.5"
-											stroke="currentColor"
-											class="w-5 h-5"
-										>
-											<path
-												stroke-linecap="round"
-												stroke-linejoin="round"
-												d="M10.343 3.94c.09-.542.56-.94 1.11-.94h1.093c.55 0 1.02.398 1.11.94l.149.894c.07.424.384.764.78.93.398.164.855.142 1.205-.108l.737-.527a1.125 1.125 0 011.45.12l.773.774c.39.389.44 1.002.12 1.45l-.527.737c-.25.35-.272.806-.107 1.204.165.397.505.71.93.78l.893.15c.543.09.94.56.94 1.109v1.094c0 .55-.397 1.02-.94 1.11l-.893.149c-.425.07-.765.383-.93.78-.165.398-.143.854.107 1.204l.527.738c.32.447.269 1.06-.12 1.45l-.774.773a1.125 1.125 0 01-1.449.12l-.738-.527c-.35-.25-.806-.272-1.203-.107-.397.165-.71.505-.781.929l-.149.894c-.09.542-.56.94-1.11.94h-1.094c-.55 0-1.019-.398-1.11-.94l-.148-.894c-.071-.424-.384-.764-.781-.93-.398-.164-.854-.142-1.204.108l-.738.527c-.447.32-1.06.269-1.45-.12l-.773-.774a1.125 1.125 0 01-.12-1.45l.527-.737c.25-.35.273-.806.108-1.204-.165-.397-.505-.71-.93-.78l-.894-.15c-.542-.09-.94-.56-.94-1.109v-1.094c0-.55.398-1.02.94-1.11l.894-.149c.424-.07.765-.383.93-.78.165-.398.143-.854-.107-1.204l-.527-.738a1.125 1.125 0 01.12-1.45l.773-.773a1.125 1.125 0 011.45-.12l.737.527c.35.25.807.272 1.204.107.397-.165.71-.505.78-.929l.15-.894z"
-											/>
-											<path
-												stroke-linecap="round"
-												stroke-linejoin="round"
-												d="M15 12a3 3 0 11-6 0 3 3 0 016 0z"
-											/>
-										</svg>
-									</div>
-									<div class=" self-center font-medium">{$i18n.t('Settings')}</div>
-								</button>
-							</div>
-
-							<hr class=" dark:border-gray-800 m-0 p-0" />
-
-							<div class="p-1 py-2 w-full">
-								<button
-									class="flex rounded-md py-2.5 px-3.5 w-full hover:bg-gray-100 dark:hover:bg-gray-800 transition"
-									on:click={() => {
-										localStorage.removeItem('token');
-										location.href = WEBUI_BASE_PATH+'/auth';
-										showDropdown = false;
-									}}
-								>
-									<div class=" self-center mr-3">
-										<svg
-											xmlns="http://www.w3.org/2000/svg"
-											viewBox="0 0 20 20"
-											fill="currentColor"
-											class="w-5 h-5"
-										>
-											<path
-												fill-rule="evenodd"
-												d="M3 4.25A2.25 2.25 0 015.25 2h5.5A2.25 2.25 0 0113 4.25v2a.75.75 0 01-1.5 0v-2a.75.75 0 00-.75-.75h-5.5a.75.75 0 00-.75.75v11.5c0 .414.336.75.75.75h5.5a.75.75 0 00.75-.75v-2a.75.75 0 011.5 0v2A2.25 2.25 0 0110.75 18h-5.5A2.25 2.25 0 013 15.75V4.25z"
-												clip-rule="evenodd"
-											/>
-											<path
-												fill-rule="evenodd"
-												d="M6 10a.75.75 0 01.75-.75h9.546l-1.048-.943a.75.75 0 111.004-1.114l2.5 2.25a.75.75 0 010 1.114l-2.5 2.25a.75.75 0 11-1.004-1.114l1.048-.943H6.75A.75.75 0 016 10z"
-												clip-rule="evenodd"
-											/>
-										</svg>
-									</div>
-									<div class=" self-center font-medium">{$i18n.t('Sign Out')}</div>
-								</button>
-=======
 							<div class=" self-center mr-3">
 								<img
 									src={$user.profile_image_url}
 									class=" max-w-[30px] object-cover rounded-full"
 									alt="User profile"
 								/>
->>>>>>> 9a957670
 							</div>
 							<div class=" self-center font-semibold">{$user.name}</div>
 						</button>
