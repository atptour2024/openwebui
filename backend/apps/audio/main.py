import os
import logging
import tempfile
from fastapi import (
    FastAPI,
    Request,
    Depends,
    HTTPException,
    status,
    UploadFile,
    File,
    Form,
)

from fastapi.responses import StreamingResponse, JSONResponse, FileResponse

from fastapi.middleware.cors import CORSMiddleware
from faster_whisper import WhisperModel
from pydantic import BaseModel


import requests
import hashlib
from pathlib import Path
import json


from constants import ERROR_MESSAGES
from utils.utils import (
    decode_token,
    get_current_user,
    get_verified_user,
    get_admin_user,
)
from utils.misc import calculate_sha256
import requests
from config import (
    SRC_LOG_LEVELS,
    UPLOAD_DIR,
    WHISPER_MODEL,
    WHISPER_MODEL_DIR,
<<<<<<< HEAD
    HEADERS,
    NEXTCLOUD_USERNAME,
    NEXTCLOUD_PASSWORD
=======
    WHISPER_MODEL_AUTO_UPDATE,
    DEVICE_TYPE,
    AUDIO_OPENAI_API_BASE_URL,
    AUDIO_OPENAI_API_KEY,
>>>>>>> 1092ee9c
)

log = logging.getLogger(__name__)
log.setLevel(SRC_LOG_LEVELS["AUDIO"])

app = FastAPI()
app.add_middleware(
    CORSMiddleware,
    allow_origins=["*"],
    allow_credentials=True,
    allow_methods=["*"],
    allow_headers=["*"],
)


app.state.OPENAI_API_BASE_URL = AUDIO_OPENAI_API_BASE_URL
app.state.OPENAI_API_KEY = AUDIO_OPENAI_API_KEY

# setting device type for whisper model
whisper_device_type = DEVICE_TYPE if DEVICE_TYPE and DEVICE_TYPE == "cuda" else "cpu"
log.info(f"whisper_device_type: {whisper_device_type}")

SPEECH_CACHE_DIR = Path(CACHE_DIR).joinpath("./audio/speech/")
SPEECH_CACHE_DIR.mkdir(parents=True, exist_ok=True)


class OpenAIConfigUpdateForm(BaseModel):
    url: str
    key: str


@app.get("/config")
async def get_openai_config(user=Depends(get_admin_user)):
    return {
        "OPENAI_API_BASE_URL": app.state.OPENAI_API_BASE_URL,
        "OPENAI_API_KEY": app.state.OPENAI_API_KEY,
    }


@app.post("/config/update")
async def update_openai_config(
    form_data: OpenAIConfigUpdateForm, user=Depends(get_admin_user)
):
    if form_data.key == "":
        raise HTTPException(status_code=400, detail=ERROR_MESSAGES.API_KEY_NOT_FOUND)

    app.state.OPENAI_API_BASE_URL = form_data.url
    app.state.OPENAI_API_KEY = form_data.key

    return {
        "status": True,
        "OPENAI_API_BASE_URL": app.state.OPENAI_API_BASE_URL,
        "OPENAI_API_KEY": app.state.OPENAI_API_KEY,
    }


@app.post("/speech")
async def speech(request: Request, user=Depends(get_verified_user)):
    body = await request.body()
    name = hashlib.sha256(body).hexdigest()

    file_path = SPEECH_CACHE_DIR.joinpath(f"{name}.mp3")
    file_body_path = SPEECH_CACHE_DIR.joinpath(f"{name}.json")

    # Check if the file already exists in the cache
    if file_path.is_file():
        return FileResponse(file_path)

    headers = {}
    headers["Authorization"] = f"Bearer {app.state.OPENAI_API_KEY}"
    headers["Content-Type"] = "application/json"

    r = None
    try:
        r = requests.post(
            url=f"{app.state.OPENAI_API_BASE_URL}/audio/speech",
            data=body,
            headers=headers,
            stream=True,
        )

        r.raise_for_status()

        # Save the streaming content to a file
        with open(file_path, "wb") as f:
            for chunk in r.iter_content(chunk_size=8192):
                f.write(chunk)

        with open(file_body_path, "w") as f:
            json.dump(json.loads(body.decode("utf-8")), f)

        # Return the saved file
        return FileResponse(file_path)

    except Exception as e:
        log.exception(e)
        error_detail = "Open WebUI: Server Connection Error"
        if r is not None:
            try:
                res = r.json()
                if "error" in res:
                    error_detail = f"External: {res['error']['message']}"
            except:
                error_detail = f"External: {e}"

        raise HTTPException(
            status_code=r.status_code if r != None else 500,
            detail=error_detail,
        )


@app.post("/transcriptions")
def transcribe(
    file: UploadFile = File(...),
    user=Depends(get_current_user),
):
    log.info(f"file.content_type: {file.content_type}")

    if file.content_type not in ["audio/mpeg", "audio/wav"]:
        raise HTTPException(
            status_code=status.HTTP_400_BAD_REQUEST,
            detail=ERROR_MESSAGES.FILE_NOT_SUPPORTED,
        )

    try:
        filename = file.filename
        file_path = f"{UPLOAD_DIR}/{filename}"
        contents = file.file.read()
        with tempfile.NamedTemporaryFile(mode='w', delete= False) as temp_file:
            temp_file.write(contents)
            temp_file.close()

        whisper_kwargs = {
            "model_size_or_path": WHISPER_MODEL,
            "device": whisper_device_type,
            "compute_type": "int8",
            "download_root": WHISPER_MODEL_DIR,
            "local_files_only": not WHISPER_MODEL_AUTO_UPDATE,
        }

        log.debug(f"whisper_kwargs: {whisper_kwargs}")

        try:
            model = WhisperModel(**whisper_kwargs)
        except:
            log.warning(
                "WhisperModel initialization failed, attempting download with local_files_only=False"
            )
            whisper_kwargs["local_files_only"] = False
            model = WhisperModel(**whisper_kwargs)

        segments, info = model.transcribe(temp_file.name, beam_size=5)
        log.info(
            "Detected language '%s' with probability %f"
            % (info.language, info.language_probability)
        )

        transcript = "".join([segment.text for segment in list(segments)])

        text = {"text": transcript.strip()}
        
        response = requests.put(file_path, data=text, auth=(NEXTCLOUD_USERNAME, NEXTCLOUD_PASSWORD), headers=HEADERS)
        if 200 <= response.status_code <= 299:
            log.info("Transcript uploaded successfully.")
        else:
            print(f"Failed to upload transcript. Status code: {response.status_code}")
            raise HTTPException(
                status_code=status.HTTP_400_BAD_REQUEST,
                detail=f"Failed to upload transcript. Status code: {response.status_code}"
            )
        return {"text": transcript.strip()}

    except Exception as e:
        log.exception(e)

        raise HTTPException(
            status_code=status.HTTP_400_BAD_REQUEST,
            detail=ERROR_MESSAGES.DEFAULT(e),
        )<|MERGE_RESOLUTION|>--- conflicted
+++ resolved
@@ -39,16 +39,13 @@
     UPLOAD_DIR,
     WHISPER_MODEL,
     WHISPER_MODEL_DIR,
-<<<<<<< HEAD
     HEADERS,
     NEXTCLOUD_USERNAME,
-    NEXTCLOUD_PASSWORD
-=======
+    NEXTCLOUD_PASSWORD,
     WHISPER_MODEL_AUTO_UPDATE,
     DEVICE_TYPE,
     AUDIO_OPENAI_API_BASE_URL,
     AUDIO_OPENAI_API_KEY,
->>>>>>> 1092ee9c
 )
 
 log = logging.getLogger(__name__)
