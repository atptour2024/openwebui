from sqlalchemy import create_engine, Column, Integer, DateTime, JSON, func
from contextlib import contextmanager


import os
import sys
import logging
import importlib.metadata
import pkgutil
from urllib.parse import urlparse
from datetime import datetime

import chromadb
from chromadb import Settings
from typing import TypeVar, Generic
from pydantic import BaseModel
from typing import Optional

from pathlib import Path
import json
import yaml

import requests
import shutil


from apps.webui.internal.db import Base, get_db

<<<<<<< HEAD
####################################
# LOGGING
####################################

log_levels = ["CRITICAL", "ERROR", "WARNING", "INFO", "DEBUG"]

GLOBAL_LOG_LEVEL = os.environ.get("GLOBAL_LOG_LEVEL", "").upper()
if GLOBAL_LOG_LEVEL in log_levels:
    logging.basicConfig(stream=sys.stdout, level=GLOBAL_LOG_LEVEL, force=True)
else:
    GLOBAL_LOG_LEVEL = "INFO"

log = logging.getLogger(__name__)
log.info(f"GLOBAL_LOG_LEVEL: {GLOBAL_LOG_LEVEL}")

log_sources = [
    "AUDIO",
    "COMFYUI",
    "CONFIG",
    "DB",
    "IMAGES",
    "MAIN",
    "MODELS",
    "OLLAMA",
    "OPENAI",
    "REPLICATE",
    "RAG",
    "WEBHOOK",
]

SRC_LOG_LEVELS = {}

for source in log_sources:
    log_env_var = source + "_LOG_LEVEL"
    SRC_LOG_LEVELS[source] = os.environ.get(log_env_var, "").upper()
    if SRC_LOG_LEVELS[source] not in log_levels:
        SRC_LOG_LEVELS[source] = GLOBAL_LOG_LEVEL
    log.info(f"{log_env_var}: {SRC_LOG_LEVELS[source]}")
=======
from constants import ERROR_MESSAGES
>>>>>>> 7fa9f381

from env import (
    ENV,
    VERSION,
    SAFE_MODE,
    GLOBAL_LOG_LEVEL,
    SRC_LOG_LEVELS,
    BASE_DIR,
    DATA_DIR,
    BACKEND_DIR,
    FRONTEND_BUILD_DIR,
    WEBUI_NAME,
    WEBUI_URL,
    WEBUI_FAVICON_URL,
    WEBUI_BUILD_HASH,
    CONFIG_DATA,
    DATABASE_URL,
    CHANGELOG,
    WEBUI_AUTH,
    WEBUI_AUTH_TRUSTED_EMAIL_HEADER,
    WEBUI_AUTH_TRUSTED_NAME_HEADER,
    WEBUI_SECRET_KEY,
    WEBUI_SESSION_COOKIE_SAME_SITE,
    WEBUI_SESSION_COOKIE_SECURE,
    log,
)


class EndpointFilter(logging.Filter):
    def filter(self, record: logging.LogRecord) -> bool:
        return record.getMessage().find("/health") == -1


# Filter out /endpoint
logging.getLogger("uvicorn.access").addFilter(EndpointFilter())

####################################
# Config helpers
####################################


# Function to run the alembic migrations
def run_migrations():
    print("Running migrations")
    try:
        from alembic.config import Config
        from alembic import command

        alembic_cfg = Config("alembic.ini")
        command.upgrade(alembic_cfg, "head")
    except Exception as e:
        print(f"Error: {e}")


run_migrations()


class Config(Base):
    __tablename__ = "config"

    id = Column(Integer, primary_key=True)
    data = Column(JSON, nullable=False)
    version = Column(Integer, nullable=False, default=0)
    created_at = Column(DateTime, nullable=False, server_default=func.now())
    updated_at = Column(DateTime, nullable=True, onupdate=func.now())


def load_json_config():
    with open(f"{DATA_DIR}/config.json", "r") as file:
        return json.load(file)


def save_to_db(data):
    with get_db() as db:
        existing_config = db.query(Config).first()
        if not existing_config:
            new_config = Config(data=data, version=0)
            db.add(new_config)
        else:
            existing_config.data = data
            existing_config.updated_at = datetime.now()
            db.add(existing_config)
        db.commit()


# When initializing, check if config.json exists and migrate it to the database
if os.path.exists(f"{DATA_DIR}/config.json"):
    data = load_json_config()
    save_to_db(data)
    os.rename(f"{DATA_DIR}/config.json", f"{DATA_DIR}/old_config.json")


def save_config():
    try:
        with open(f"{DATA_DIR}/config.json", "w") as f:
            json.dump(CONFIG_DATA, f, indent="\t")
    except Exception as e:
        log.exception(e)


DEFAULT_CONFIG = {
    "version": 0,
    "ui": {
        "default_locale": "",
        "prompt_suggestions": [
            {
                "title": [
                    "Help me study",
                    "vocabulary for a college entrance exam",
                ],
                "content": "Help me study vocabulary: write a sentence for me to fill in the blank, and I'll try to pick the correct option.",
            },
            {
                "title": [
                    "Give me ideas",
                    "for what to do with my kids' art",
                ],
                "content": "What are 5 creative things I could do with my kids' art? I don't want to throw them away, but it's also so much clutter.",
            },
            {
                "title": ["Tell me a fun fact", "about the Roman Empire"],
                "content": "Tell me a random fun fact about the Roman Empire",
            },
            {
                "title": [
                    "Show me a code snippet",
                    "of a website's sticky header",
                ],
                "content": "Show me a code snippet of a website's sticky header in CSS and JavaScript.",
            },
            {
                "title": [
                    "Explain options trading",
                    "if I'm familiar with buying and selling stocks",
                ],
                "content": "Explain options trading in simple terms if I'm familiar with buying and selling stocks.",
            },
            {
                "title": ["Overcome procrastination", "give me tips"],
                "content": "Could you start by asking me about instances when I procrastinate the most and then give me some suggestions to overcome it?",
            },
            {
                "title": [
                    "Grammar check",
                    "rewrite it for better readability ",
                ],
                "content": 'Check the following sentence for grammar and clarity: "[sentence]". Rewrite it for better readability while maintaining its original meaning.',
            },
        ],
    },
}


def get_config():
    with get_db() as db:
        config_entry = db.query(Config).order_by(Config.id.desc()).first()
        return config_entry.data if config_entry else DEFAULT_CONFIG


CONFIG_DATA = get_config()


def get_config_value(config_path: str):
    path_parts = config_path.split(".")
    cur_config = CONFIG_DATA
    for key in path_parts:
        if key in cur_config:
            cur_config = cur_config[key]
        else:
            return None
    return cur_config


T = TypeVar("T")


class PersistentConfig(Generic[T]):
    def __init__(self, env_name: str, config_path: str, env_value: T):
        self.env_name = env_name
        self.config_path = config_path
        self.env_value = env_value
        self.config_value = get_config_value(config_path)
        if self.config_value is not None:
            log.info(f"'{env_name}' loaded from the latest database entry")
            self.value = self.config_value
        else:
            self.value = env_value

    def __str__(self):
        return str(self.value)

    @property
    def __dict__(self):
        raise TypeError(
            "PersistentConfig object cannot be converted to dict, use config_get or .value instead."
        )

    def __getattribute__(self, item):
        if item == "__dict__":
            raise TypeError(
                "PersistentConfig object cannot be converted to dict, use config_get or .value instead."
            )
        return super().__getattribute__(item)

    def save(self):
        log.info(f"Saving '{self.env_name}' to the database")
        path_parts = self.config_path.split(".")
        sub_config = CONFIG_DATA
        for key in path_parts[:-1]:
            if key not in sub_config:
                sub_config[key] = {}
            sub_config = sub_config[key]
        sub_config[path_parts[-1]] = self.value
        save_to_db(CONFIG_DATA)
        self.config_value = self.value


class AppConfig:
    _state: dict[str, PersistentConfig]

    def __init__(self):
        super().__setattr__("_state", {})

    def __setattr__(self, key, value):
        if isinstance(value, PersistentConfig):
            self._state[key] = value
        else:
            self._state[key].value = value
            self._state[key].save()

    def __getattr__(self, key):
        return self._state[key].value


####################################
# WEBUI_AUTH (Required for security)
####################################

JWT_EXPIRES_IN = PersistentConfig(
    "JWT_EXPIRES_IN", "auth.jwt_expiry", os.environ.get("JWT_EXPIRES_IN", "-1")
)

####################################
# OAuth config
####################################

ENABLE_OAUTH_SIGNUP = PersistentConfig(
    "ENABLE_OAUTH_SIGNUP",
    "oauth.enable_signup",
    os.environ.get("ENABLE_OAUTH_SIGNUP", "False").lower() == "true",
)

OAUTH_MERGE_ACCOUNTS_BY_EMAIL = PersistentConfig(
    "OAUTH_MERGE_ACCOUNTS_BY_EMAIL",
    "oauth.merge_accounts_by_email",
    os.environ.get("OAUTH_MERGE_ACCOUNTS_BY_EMAIL", "False").lower() == "true",
)

OAUTH_PROVIDERS = {}

GOOGLE_CLIENT_ID = PersistentConfig(
    "GOOGLE_CLIENT_ID",
    "oauth.google.client_id",
    os.environ.get("GOOGLE_CLIENT_ID", ""),
)

GOOGLE_CLIENT_SECRET = PersistentConfig(
    "GOOGLE_CLIENT_SECRET",
    "oauth.google.client_secret",
    os.environ.get("GOOGLE_CLIENT_SECRET", ""),
)

GOOGLE_OAUTH_SCOPE = PersistentConfig(
    "GOOGLE_OAUTH_SCOPE",
    "oauth.google.scope",
    os.environ.get("GOOGLE_OAUTH_SCOPE", "openid email profile"),
)

GOOGLE_REDIRECT_URI = PersistentConfig(
    "GOOGLE_REDIRECT_URI",
    "oauth.google.redirect_uri",
    os.environ.get("GOOGLE_REDIRECT_URI", ""),
)

MICROSOFT_CLIENT_ID = PersistentConfig(
    "MICROSOFT_CLIENT_ID",
    "oauth.microsoft.client_id",
    os.environ.get("MICROSOFT_CLIENT_ID", ""),
)

MICROSOFT_CLIENT_SECRET = PersistentConfig(
    "MICROSOFT_CLIENT_SECRET",
    "oauth.microsoft.client_secret",
    os.environ.get("MICROSOFT_CLIENT_SECRET", ""),
)

MICROSOFT_CLIENT_TENANT_ID = PersistentConfig(
    "MICROSOFT_CLIENT_TENANT_ID",
    "oauth.microsoft.tenant_id",
    os.environ.get("MICROSOFT_CLIENT_TENANT_ID", ""),
)

MICROSOFT_OAUTH_SCOPE = PersistentConfig(
    "MICROSOFT_OAUTH_SCOPE",
    "oauth.microsoft.scope",
    os.environ.get("MICROSOFT_OAUTH_SCOPE", "openid email profile"),
)

MICROSOFT_REDIRECT_URI = PersistentConfig(
    "MICROSOFT_REDIRECT_URI",
    "oauth.microsoft.redirect_uri",
    os.environ.get("MICROSOFT_REDIRECT_URI", ""),
)

OAUTH_CLIENT_ID = PersistentConfig(
    "OAUTH_CLIENT_ID",
    "oauth.oidc.client_id",
    os.environ.get("OAUTH_CLIENT_ID", ""),
)

OAUTH_CLIENT_SECRET = PersistentConfig(
    "OAUTH_CLIENT_SECRET",
    "oauth.oidc.client_secret",
    os.environ.get("OAUTH_CLIENT_SECRET", ""),
)

OPENID_PROVIDER_URL = PersistentConfig(
    "OPENID_PROVIDER_URL",
    "oauth.oidc.provider_url",
    os.environ.get("OPENID_PROVIDER_URL", ""),
)

OPENID_REDIRECT_URI = PersistentConfig(
    "OPENID_REDIRECT_URI",
    "oauth.oidc.redirect_uri",
    os.environ.get("OPENID_REDIRECT_URI", ""),
)

OAUTH_SCOPES = PersistentConfig(
    "OAUTH_SCOPES",
    "oauth.oidc.scopes",
    os.environ.get("OAUTH_SCOPES", "openid email profile"),
)

OAUTH_PROVIDER_NAME = PersistentConfig(
    "OAUTH_PROVIDER_NAME",
    "oauth.oidc.provider_name",
    os.environ.get("OAUTH_PROVIDER_NAME", "SSO"),
)

OAUTH_USERNAME_CLAIM = PersistentConfig(
    "OAUTH_USERNAME_CLAIM",
    "oauth.oidc.username_claim",
    os.environ.get("OAUTH_USERNAME_CLAIM", "name"),
)

OAUTH_PICTURE_CLAIM = PersistentConfig(
    "OAUTH_USERNAME_CLAIM",
    "oauth.oidc.avatar_claim",
    os.environ.get("OAUTH_PICTURE_CLAIM", "picture"),
)

OAUTH_EMAIL_CLAIM = PersistentConfig(
    "OAUTH_EMAIL_CLAIM",
    "oauth.oidc.email_claim",
    os.environ.get("OAUTH_EMAIL_CLAIM", "email"),
)


def load_oauth_providers():
    OAUTH_PROVIDERS.clear()
    if GOOGLE_CLIENT_ID.value and GOOGLE_CLIENT_SECRET.value:
        OAUTH_PROVIDERS["google"] = {
            "client_id": GOOGLE_CLIENT_ID.value,
            "client_secret": GOOGLE_CLIENT_SECRET.value,
            "server_metadata_url": "https://accounts.google.com/.well-known/openid-configuration",
            "scope": GOOGLE_OAUTH_SCOPE.value,
            "redirect_uri": GOOGLE_REDIRECT_URI.value,
        }

    if (
        MICROSOFT_CLIENT_ID.value
        and MICROSOFT_CLIENT_SECRET.value
        and MICROSOFT_CLIENT_TENANT_ID.value
    ):
        OAUTH_PROVIDERS["microsoft"] = {
            "client_id": MICROSOFT_CLIENT_ID.value,
            "client_secret": MICROSOFT_CLIENT_SECRET.value,
            "server_metadata_url": f"https://login.microsoftonline.com/{MICROSOFT_CLIENT_TENANT_ID.value}/v2.0/.well-known/openid-configuration",
            "scope": MICROSOFT_OAUTH_SCOPE.value,
            "redirect_uri": MICROSOFT_REDIRECT_URI.value,
        }

    if (
        OAUTH_CLIENT_ID.value
        and OAUTH_CLIENT_SECRET.value
        and OPENID_PROVIDER_URL.value
    ):
        OAUTH_PROVIDERS["oidc"] = {
            "client_id": OAUTH_CLIENT_ID.value,
            "client_secret": OAUTH_CLIENT_SECRET.value,
            "server_metadata_url": OPENID_PROVIDER_URL.value,
            "scope": OAUTH_SCOPES.value,
            "name": OAUTH_PROVIDER_NAME.value,
            "redirect_uri": OPENID_REDIRECT_URI.value,
        }


load_oauth_providers()

####################################
# Static DIR
####################################

STATIC_DIR = Path(os.getenv("STATIC_DIR", BACKEND_DIR / "static")).resolve()

frontend_favicon = FRONTEND_BUILD_DIR / "static" / "favicon.png"

if frontend_favicon.exists():
    try:
        shutil.copyfile(frontend_favicon, STATIC_DIR / "favicon.png")
    except Exception as e:
        logging.error(f"An error occurred: {e}")
else:
    logging.warning(f"Frontend favicon not found at {frontend_favicon}")

frontend_splash = FRONTEND_BUILD_DIR / "static" / "splash.png"

if frontend_splash.exists():
    try:
        shutil.copyfile(frontend_splash, STATIC_DIR / "splash.png")
    except Exception as e:
        logging.error(f"An error occurred: {e}")
else:
    logging.warning(f"Frontend splash not found at {frontend_splash}")


####################################
# CUSTOM_NAME
####################################

CUSTOM_NAME = os.environ.get("CUSTOM_NAME", "")

if CUSTOM_NAME:
    try:
        r = requests.get(f"https://api.openwebui.com/api/v1/custom/{CUSTOM_NAME}")
        data = r.json()
        if r.ok:
            if "logo" in data:
                WEBUI_FAVICON_URL = url = (
                    f"https://api.openwebui.com{data['logo']}"
                    if data["logo"][0] == "/"
                    else data["logo"]
                )

                r = requests.get(url, stream=True)
                if r.status_code == 200:
                    with open(f"{STATIC_DIR}/favicon.png", "wb") as f:
                        r.raw.decode_content = True
                        shutil.copyfileobj(r.raw, f)

            if "splash" in data:
                url = (
                    f"https://api.openwebui.com{data['splash']}"
                    if data["splash"][0] == "/"
                    else data["splash"]
                )

                r = requests.get(url, stream=True)
                if r.status_code == 200:
                    with open(f"{STATIC_DIR}/splash.png", "wb") as f:
                        r.raw.decode_content = True
                        shutil.copyfileobj(r.raw, f)

            WEBUI_NAME = data["name"]
    except Exception as e:
        log.exception(e)
        pass


####################################
# File Upload DIR
####################################

UPLOAD_DIR = f"{DATA_DIR}/uploads"
Path(UPLOAD_DIR).mkdir(parents=True, exist_ok=True)


####################################
# Cache DIR
####################################

CACHE_DIR = f"{DATA_DIR}/cache"
Path(CACHE_DIR).mkdir(parents=True, exist_ok=True)


####################################
# Docs DIR
####################################

DOCS_DIR = os.getenv("DOCS_DIR", f"{DATA_DIR}/docs")
Path(DOCS_DIR).mkdir(parents=True, exist_ok=True)


####################################
# Tools DIR
####################################

TOOLS_DIR = os.getenv("TOOLS_DIR", f"{DATA_DIR}/tools")
Path(TOOLS_DIR).mkdir(parents=True, exist_ok=True)


####################################
# Functions DIR
####################################

FUNCTIONS_DIR = os.getenv("FUNCTIONS_DIR", f"{DATA_DIR}/functions")
Path(FUNCTIONS_DIR).mkdir(parents=True, exist_ok=True)


####################################
# LITELLM_CONFIG
####################################


def create_config_file(file_path):
    directory = os.path.dirname(file_path)

    # Check if directory exists, if not, create it
    if not os.path.exists(directory):
        os.makedirs(directory)

    # Data to write into the YAML file
    config_data = {
        "general_settings": {},
        "litellm_settings": {},
        "model_list": [],
        "router_settings": {},
    }

    # Write data to YAML file
    with open(file_path, "w") as file:
        yaml.dump(config_data, file)


LITELLM_CONFIG_PATH = f"{DATA_DIR}/litellm/config.yaml"

# if not os.path.exists(LITELLM_CONFIG_PATH):
#     log.info("Config file doesn't exist. Creating...")
#     create_config_file(LITELLM_CONFIG_PATH)
#     log.info("Config file created successfully.")

####################################
# REPLICATE_API
####################################

ENABLE_REPLICATE_API = PersistentConfig(
    "ENABLE_REPLICATE_API",
    "replicate.enable",
    os.environ.get("ENABLE_REPLICATE_API", "True").lower() == "true",
)

REPLICATE_API_TOKEN = PersistentConfig(
    "REPLICATE_API_TOKEN",
    "replicate.api_token",
    os.environ.get("REPLICATE_API_TOKEN", ""),
)
####################################
# OLLAMA_BASE_URL
####################################


ENABLE_OLLAMA_API = PersistentConfig(
    "ENABLE_OLLAMA_API",
    "ollama.enable",
    os.environ.get("ENABLE_OLLAMA_API", "True").lower() == "true",
)

OLLAMA_API_BASE_URL = os.environ.get(
    "OLLAMA_API_BASE_URL", "http://localhost:11434/api"
)

OLLAMA_BASE_URL = os.environ.get("OLLAMA_BASE_URL", "")
AIOHTTP_CLIENT_TIMEOUT = os.environ.get("AIOHTTP_CLIENT_TIMEOUT", "")

if AIOHTTP_CLIENT_TIMEOUT == "":
    AIOHTTP_CLIENT_TIMEOUT = None
else:
    try:
        AIOHTTP_CLIENT_TIMEOUT = int(AIOHTTP_CLIENT_TIMEOUT)
    except Exception:
        AIOHTTP_CLIENT_TIMEOUT = 300


K8S_FLAG = os.environ.get("K8S_FLAG", "")
USE_OLLAMA_DOCKER = os.environ.get("USE_OLLAMA_DOCKER", "false")

if OLLAMA_BASE_URL == "" and OLLAMA_API_BASE_URL != "":
    OLLAMA_BASE_URL = (
        OLLAMA_API_BASE_URL[:-4]
        if OLLAMA_API_BASE_URL.endswith("/api")
        else OLLAMA_API_BASE_URL
    )

if ENV == "prod":
    if OLLAMA_BASE_URL == "/ollama" and not K8S_FLAG:
        if USE_OLLAMA_DOCKER.lower() == "true":
            # if you use all-in-one docker container (Open WebUI + Ollama)
            # with the docker build arg USE_OLLAMA=true (--build-arg="USE_OLLAMA=true") this only works with http://localhost:11434
            OLLAMA_BASE_URL = "http://localhost:11434"
        else:
            OLLAMA_BASE_URL = "http://host.docker.internal:11434"
    elif K8S_FLAG:
        OLLAMA_BASE_URL = "http://ollama-service.open-webui.svc.cluster.local:11434"


OLLAMA_BASE_URLS = os.environ.get("OLLAMA_BASE_URLS", "")
OLLAMA_BASE_URLS = OLLAMA_BASE_URLS if OLLAMA_BASE_URLS != "" else OLLAMA_BASE_URL

OLLAMA_BASE_URLS = [url.strip() for url in OLLAMA_BASE_URLS.split(";")]
OLLAMA_BASE_URLS = PersistentConfig(
    "OLLAMA_BASE_URLS", "ollama.base_urls", OLLAMA_BASE_URLS
)

####################################
# OPENAI_API
####################################


ENABLE_OPENAI_API = PersistentConfig(
    "ENABLE_OPENAI_API",
    "openai.enable",
    os.environ.get("ENABLE_OPENAI_API", "True").lower() == "true",
)


OPENAI_API_KEY = os.environ.get("OPENAI_API_KEY", "")
OPENAI_API_BASE_URL = os.environ.get("OPENAI_API_BASE_URL", "")


if OPENAI_API_BASE_URL == "":
    OPENAI_API_BASE_URL = "https://api.openai.com/v1"

OPENAI_API_KEYS = os.environ.get("OPENAI_API_KEYS", "")
OPENAI_API_KEYS = OPENAI_API_KEYS if OPENAI_API_KEYS != "" else OPENAI_API_KEY

OPENAI_API_KEYS = [url.strip() for url in OPENAI_API_KEYS.split(";")]
OPENAI_API_KEYS = PersistentConfig(
    "OPENAI_API_KEYS", "openai.api_keys", OPENAI_API_KEYS
)

OPENAI_API_BASE_URLS = os.environ.get("OPENAI_API_BASE_URLS", "")
OPENAI_API_BASE_URLS = (
    OPENAI_API_BASE_URLS if OPENAI_API_BASE_URLS != "" else OPENAI_API_BASE_URL
)

OPENAI_API_BASE_URLS = [
    url.strip() if url != "" else "https://api.openai.com/v1"
    for url in OPENAI_API_BASE_URLS.split(";")
]
OPENAI_API_BASE_URLS = PersistentConfig(
    "OPENAI_API_BASE_URLS", "openai.api_base_urls", OPENAI_API_BASE_URLS
)

OPENAI_API_KEY = ""

try:
    OPENAI_API_KEY = OPENAI_API_KEYS.value[
        OPENAI_API_BASE_URLS.value.index("https://api.openai.com/v1")
    ]
except Exception:
    pass

OPENAI_API_BASE_URL = "https://api.openai.com/v1"

####################################
# WEBUI
####################################

ENABLE_SIGNUP = PersistentConfig(
    "ENABLE_SIGNUP",
    "ui.enable_signup",
    (
        False
        if not WEBUI_AUTH
        else os.environ.get("ENABLE_SIGNUP", "True").lower() == "true"
    ),
)

ENABLE_LOGIN_FORM = PersistentConfig(
    "ENABLE_LOGIN_FORM",
    "ui.ENABLE_LOGIN_FORM",
    os.environ.get("ENABLE_LOGIN_FORM", "True").lower() == "true",
)

DEFAULT_LOCALE = PersistentConfig(
    "DEFAULT_LOCALE",
    "ui.default_locale",
    os.environ.get("DEFAULT_LOCALE", ""),
)

DEFAULT_MODELS = PersistentConfig(
    "DEFAULT_MODELS", "ui.default_models", os.environ.get("DEFAULT_MODELS", None)
)

DEFAULT_PROMPT_SUGGESTIONS = PersistentConfig(
    "DEFAULT_PROMPT_SUGGESTIONS",
    "ui.prompt_suggestions",
    [
        {
            "title": ["Help me study", "vocabulary for a college entrance exam"],
            "content": "Help me study vocabulary: write a sentence for me to fill in the blank, and I'll try to pick the correct option.",
        },
        {
            "title": ["Give me ideas", "for what to do with my kids' art"],
            "content": "What are 5 creative things I could do with my kids' art? I don't want to throw them away, but it's also so much clutter.",
        },
        {
            "title": ["Tell me a fun fact", "about the Roman Empire"],
            "content": "Tell me a random fun fact about the Roman Empire",
        },
        {
            "title": ["Show me a code snippet", "of a website's sticky header"],
            "content": "Show me a code snippet of a website's sticky header in CSS and JavaScript.",
        },
        {
            "title": [
                "Explain options trading",
                "if I'm familiar with buying and selling stocks",
            ],
            "content": "Explain options trading in simple terms if I'm familiar with buying and selling stocks.",
        },
        {
            "title": ["Overcome procrastination", "give me tips"],
            "content": "Could you start by asking me about instances when I procrastinate the most and then give me some suggestions to overcome it?",
        },
    ],
)

DEFAULT_USER_ROLE = PersistentConfig(
    "DEFAULT_USER_ROLE",
    "ui.default_user_role",
    os.getenv("DEFAULT_USER_ROLE", "pending"),
)

USER_PERMISSIONS_CHAT_DELETION = (
    os.environ.get("USER_PERMISSIONS_CHAT_DELETION", "True").lower() == "true"
)

USER_PERMISSIONS_CHAT_EDITING = (
    os.environ.get("USER_PERMISSIONS_CHAT_EDITING", "True").lower() == "true"
)

USER_PERMISSIONS_CHAT_TEMPORARY = (
    os.environ.get("USER_PERMISSIONS_CHAT_TEMPORARY", "True").lower() == "true"
)

USER_PERMISSIONS = PersistentConfig(
    "USER_PERMISSIONS",
    "ui.user_permissions",
    {
        "chat": {
            "deletion": USER_PERMISSIONS_CHAT_DELETION,
            "editing": USER_PERMISSIONS_CHAT_EDITING,
            "temporary": USER_PERMISSIONS_CHAT_TEMPORARY,
        }
    },
)

ENABLE_MODEL_FILTER = PersistentConfig(
    "ENABLE_MODEL_FILTER",
    "model_filter.enable",
    os.environ.get("ENABLE_MODEL_FILTER", "False").lower() == "true",
)
MODEL_FILTER_LIST = os.environ.get("MODEL_FILTER_LIST", "")
MODEL_FILTER_LIST = PersistentConfig(
    "MODEL_FILTER_LIST",
    "model_filter.list",
    [model.strip() for model in MODEL_FILTER_LIST.split(";")],
)

WEBHOOK_URL = PersistentConfig(
    "WEBHOOK_URL", "webhook_url", os.environ.get("WEBHOOK_URL", "")
)

ENABLE_ADMIN_EXPORT = os.environ.get("ENABLE_ADMIN_EXPORT", "True").lower() == "true"

ENABLE_ADMIN_CHAT_ACCESS = (
    os.environ.get("ENABLE_ADMIN_CHAT_ACCESS", "True").lower() == "true"
)

ENABLE_COMMUNITY_SHARING = PersistentConfig(
    "ENABLE_COMMUNITY_SHARING",
    "ui.enable_community_sharing",
    os.environ.get("ENABLE_COMMUNITY_SHARING", "True").lower() == "true",
)

ENABLE_MESSAGE_RATING = PersistentConfig(
    "ENABLE_MESSAGE_RATING",
    "ui.enable_message_rating",
    os.environ.get("ENABLE_MESSAGE_RATING", "True").lower() == "true",
)


def validate_cors_origins(origins):
    for origin in origins:
        if origin != "*":
            validate_cors_origin(origin)


def validate_cors_origin(origin):
    parsed_url = urlparse(origin)

    # Check if the scheme is either http or https
    if parsed_url.scheme not in ["http", "https"]:
        raise ValueError(
            f"Invalid scheme in CORS_ALLOW_ORIGIN: '{origin}'. Only 'http' and 'https' are allowed."
        )

    # Ensure that the netloc (domain + port) is present, indicating it's a valid URL
    if not parsed_url.netloc:
        raise ValueError(f"Invalid URL structure in CORS_ALLOW_ORIGIN: '{origin}'.")


# For production, you should only need one host as
# fastapi serves the svelte-kit built frontend and backend from the same host and port.
# To test CORS_ALLOW_ORIGIN locally, you can set something like
# CORS_ALLOW_ORIGIN=http://localhost:5173;http://localhost:8080
# in your .env file depending on your frontend port, 5173 in this case.
CORS_ALLOW_ORIGIN = os.environ.get("CORS_ALLOW_ORIGIN", "*").split(";")

if "*" in CORS_ALLOW_ORIGIN:
    log.warning(
        "\n\nWARNING: CORS_ALLOW_ORIGIN IS SET TO '*' - NOT RECOMMENDED FOR PRODUCTION DEPLOYMENTS.\n"
    )

validate_cors_origins(CORS_ALLOW_ORIGIN)


class BannerModel(BaseModel):
    id: str
    type: str
    title: Optional[str] = None
    content: str
    dismissible: bool
    timestamp: int


try:
    banners = json.loads(os.environ.get("WEBUI_BANNERS", "[]"))
    banners = [BannerModel(**banner) for banner in banners]
except Exception as e:
    print(f"Error loading WEBUI_BANNERS: {e}")
    banners = []

WEBUI_BANNERS = PersistentConfig("WEBUI_BANNERS", "ui.banners", banners)


SHOW_ADMIN_DETAILS = PersistentConfig(
    "SHOW_ADMIN_DETAILS",
    "auth.admin.show",
    os.environ.get("SHOW_ADMIN_DETAILS", "true").lower() == "true",
)

ADMIN_EMAIL = PersistentConfig(
    "ADMIN_EMAIL",
    "auth.admin.email",
    os.environ.get("ADMIN_EMAIL", None),
)


####################################
# TASKS
####################################


TASK_MODEL = PersistentConfig(
    "TASK_MODEL",
    "task.model.default",
    os.environ.get("TASK_MODEL", ""),
)

TASK_MODEL_EXTERNAL = PersistentConfig(
    "TASK_MODEL_EXTERNAL",
    "task.model.external",
    os.environ.get("TASK_MODEL_EXTERNAL", ""),
)

TITLE_GENERATION_PROMPT_TEMPLATE = PersistentConfig(
    "TITLE_GENERATION_PROMPT_TEMPLATE",
    "task.title.prompt_template",
    os.environ.get(
        "TITLE_GENERATION_PROMPT_TEMPLATE",
        """Create a concise, 3-5 word title with an emoji as a title for the prompt in the given language. Suitable Emojis for the summary can be used to enhance understanding but avoid quotation marks or special formatting. RESPOND ONLY WITH THE TITLE TEXT.

Examples of titles:
📉 Stock Market Trends
🍪 Perfect Chocolate Chip Recipe
Evolution of Music Streaming
Remote Work Productivity Tips
Artificial Intelligence in Healthcare
🎮 Video Game Development Insights

Prompt: {{prompt:middletruncate:8000}}""",
    ),
)


SEARCH_QUERY_GENERATION_PROMPT_TEMPLATE = PersistentConfig(
    "SEARCH_QUERY_GENERATION_PROMPT_TEMPLATE",
    "task.search.prompt_template",
    os.environ.get(
        "SEARCH_QUERY_GENERATION_PROMPT_TEMPLATE",
        """You are tasked with generating web search queries. Give me an appropriate query to answer my question for google search. Answer with only the query. Today is {{CURRENT_DATE}}.
        
Question:
{{prompt:end:4000}}""",
    ),
)

SEARCH_QUERY_PROMPT_LENGTH_THRESHOLD = PersistentConfig(
    "SEARCH_QUERY_PROMPT_LENGTH_THRESHOLD",
    "task.search.prompt_length_threshold",
    int(
        os.environ.get(
            "SEARCH_QUERY_PROMPT_LENGTH_THRESHOLD",
            100,
        )
    ),
)

TOOLS_FUNCTION_CALLING_PROMPT_TEMPLATE = PersistentConfig(
    "TOOLS_FUNCTION_CALLING_PROMPT_TEMPLATE",
    "task.tools.prompt_template",
    os.environ.get(
        "TOOLS_FUNCTION_CALLING_PROMPT_TEMPLATE",
        """Available Tools: {{TOOLS}}\nReturn an empty string if no tools match the query. If a function tool matches, construct and return a JSON object in the format {\"name\": \"functionName\", \"parameters\": {\"requiredFunctionParamKey\": \"requiredFunctionParamValue\"}} using the appropriate tool and its parameters. Only return the object and limit the response to the JSON object without additional text.""",
    ),
)


####################################
# RAG document content extraction
####################################

CONTENT_EXTRACTION_ENGINE = PersistentConfig(
    "CONTENT_EXTRACTION_ENGINE",
    "rag.CONTENT_EXTRACTION_ENGINE",
    os.environ.get("CONTENT_EXTRACTION_ENGINE", "").lower(),
)

TIKA_SERVER_URL = PersistentConfig(
    "TIKA_SERVER_URL",
    "rag.tika_server_url",
    os.getenv("TIKA_SERVER_URL", "http://tika:9998"),  # Default for sidecar deployment
)

####################################
# RAG
####################################

CHROMA_DATA_PATH = f"{DATA_DIR}/vector_db"
CHROMA_TENANT = os.environ.get("CHROMA_TENANT", chromadb.DEFAULT_TENANT)
CHROMA_DATABASE = os.environ.get("CHROMA_DATABASE", chromadb.DEFAULT_DATABASE)
CHROMA_HTTP_HOST = os.environ.get("CHROMA_HTTP_HOST", "")
CHROMA_HTTP_PORT = int(os.environ.get("CHROMA_HTTP_PORT", "8000"))
# Comma-separated list of header=value pairs
CHROMA_HTTP_HEADERS = os.environ.get("CHROMA_HTTP_HEADERS", "")
if CHROMA_HTTP_HEADERS:
    CHROMA_HTTP_HEADERS = dict(
        [pair.split("=") for pair in CHROMA_HTTP_HEADERS.split(",")]
    )
else:
    CHROMA_HTTP_HEADERS = None
CHROMA_HTTP_SSL = os.environ.get("CHROMA_HTTP_SSL", "false").lower() == "true"
# this uses the model defined in the Dockerfile ENV variable. If you dont use docker or docker based deployments such as k8s, the default embedding model will be used (sentence-transformers/all-MiniLM-L6-v2)

RAG_TOP_K = PersistentConfig(
    "RAG_TOP_K", "rag.top_k", int(os.environ.get("RAG_TOP_K", "5"))
)
RAG_RELEVANCE_THRESHOLD = PersistentConfig(
    "RAG_RELEVANCE_THRESHOLD",
    "rag.relevance_threshold",
    float(os.environ.get("RAG_RELEVANCE_THRESHOLD", "0.0")),
)

ENABLE_RAG_HYBRID_SEARCH = PersistentConfig(
    "ENABLE_RAG_HYBRID_SEARCH",
    "rag.enable_hybrid_search",
    os.environ.get("ENABLE_RAG_HYBRID_SEARCH", "").lower() == "true",
)

ENABLE_RAG_WEB_LOADER_SSL_VERIFICATION = PersistentConfig(
    "ENABLE_RAG_WEB_LOADER_SSL_VERIFICATION",
    "rag.enable_web_loader_ssl_verification",
    os.environ.get("ENABLE_RAG_WEB_LOADER_SSL_VERIFICATION", "True").lower() == "true",
)

RAG_EMBEDDING_ENGINE = PersistentConfig(
    "RAG_EMBEDDING_ENGINE",
    "rag.embedding_engine",
    os.environ.get("RAG_EMBEDDING_ENGINE", ""),
)

PDF_EXTRACT_IMAGES = PersistentConfig(
    "PDF_EXTRACT_IMAGES",
    "rag.pdf_extract_images",
    os.environ.get("PDF_EXTRACT_IMAGES", "False").lower() == "true",
)

RAG_EMBEDDING_MODEL = PersistentConfig(
    "RAG_EMBEDDING_MODEL",
    "rag.embedding_model",
    os.environ.get("RAG_EMBEDDING_MODEL", "sentence-transformers/all-MiniLM-L6-v2"),
)
log.info(f"Embedding model set: {RAG_EMBEDDING_MODEL.value}")

RAG_EMBEDDING_MODEL_AUTO_UPDATE = (
    os.environ.get("RAG_EMBEDDING_MODEL_AUTO_UPDATE", "").lower() == "true"
)

RAG_EMBEDDING_MODEL_TRUST_REMOTE_CODE = (
    os.environ.get("RAG_EMBEDDING_MODEL_TRUST_REMOTE_CODE", "").lower() == "true"
)

RAG_EMBEDDING_OPENAI_BATCH_SIZE = PersistentConfig(
    "RAG_EMBEDDING_OPENAI_BATCH_SIZE",
    "rag.embedding_openai_batch_size",
    int(os.environ.get("RAG_EMBEDDING_OPENAI_BATCH_SIZE", "1")),
)

RAG_RERANKING_MODEL = PersistentConfig(
    "RAG_RERANKING_MODEL",
    "rag.reranking_model",
    os.environ.get("RAG_RERANKING_MODEL", ""),
)
if RAG_RERANKING_MODEL.value != "":
    log.info(f"Reranking model set: {RAG_RERANKING_MODEL.value}")

RAG_RERANKING_MODEL_AUTO_UPDATE = (
    os.environ.get("RAG_RERANKING_MODEL_AUTO_UPDATE", "").lower() == "true"
)

RAG_RERANKING_MODEL_TRUST_REMOTE_CODE = (
    os.environ.get("RAG_RERANKING_MODEL_TRUST_REMOTE_CODE", "").lower() == "true"
)


if CHROMA_HTTP_HOST != "":
    CHROMA_CLIENT = chromadb.HttpClient(
        host=CHROMA_HTTP_HOST,
        port=CHROMA_HTTP_PORT,
        headers=CHROMA_HTTP_HEADERS,
        ssl=CHROMA_HTTP_SSL,
        tenant=CHROMA_TENANT,
        database=CHROMA_DATABASE,
        settings=Settings(allow_reset=True, anonymized_telemetry=False),
    )
else:
    CHROMA_CLIENT = chromadb.PersistentClient(
        path=CHROMA_DATA_PATH,
        settings=Settings(allow_reset=True, anonymized_telemetry=False),
        tenant=CHROMA_TENANT,
        database=CHROMA_DATABASE,
    )


# device type embedding models - "cpu" (default), "cuda" (nvidia gpu required) or "mps" (apple silicon) - choosing this right can lead to better performance
USE_CUDA = os.environ.get("USE_CUDA_DOCKER", "false")

if USE_CUDA.lower() == "true":
    DEVICE_TYPE = "cuda"
else:
    DEVICE_TYPE = "cpu"

CHUNK_SIZE = PersistentConfig(
    "CHUNK_SIZE", "rag.chunk_size", int(os.environ.get("CHUNK_SIZE", "1500"))
)
CHUNK_OVERLAP = PersistentConfig(
    "CHUNK_OVERLAP",
    "rag.chunk_overlap",
    int(os.environ.get("CHUNK_OVERLAP", "100")),
)

DEFAULT_RAG_TEMPLATE = """Use the following context as your learned knowledge, inside <context></context> XML tags.
<context>
    [context]
</context>

When answer to user:
- If you don't know, just say that you don't know.
- If you don't know when you are not sure, ask for clarification.
Avoid mentioning that you obtained the information from the context.
And answer according to the language of the user's question.

Given the context information, answer the query.
Query: [query]"""

RAG_TEMPLATE = PersistentConfig(
    "RAG_TEMPLATE",
    "rag.template",
    os.environ.get("RAG_TEMPLATE", DEFAULT_RAG_TEMPLATE),
)

RAG_OPENAI_API_BASE_URL = PersistentConfig(
    "RAG_OPENAI_API_BASE_URL",
    "rag.openai_api_base_url",
    os.getenv("RAG_OPENAI_API_BASE_URL", OPENAI_API_BASE_URL),
)
RAG_OPENAI_API_KEY = PersistentConfig(
    "RAG_OPENAI_API_KEY",
    "rag.openai_api_key",
    os.getenv("RAG_OPENAI_API_KEY", OPENAI_API_KEY),
)

ENABLE_RAG_LOCAL_WEB_FETCH = (
    os.getenv("ENABLE_RAG_LOCAL_WEB_FETCH", "False").lower() == "true"
)

YOUTUBE_LOADER_LANGUAGE = PersistentConfig(
    "YOUTUBE_LOADER_LANGUAGE",
    "rag.youtube_loader_language",
    os.getenv("YOUTUBE_LOADER_LANGUAGE", "en").split(","),
)


ENABLE_RAG_WEB_SEARCH = PersistentConfig(
    "ENABLE_RAG_WEB_SEARCH",
    "rag.web.search.enable",
    os.getenv("ENABLE_RAG_WEB_SEARCH", "False").lower() == "true",
)

RAG_WEB_SEARCH_ENGINE = PersistentConfig(
    "RAG_WEB_SEARCH_ENGINE",
    "rag.web.search.engine",
    os.getenv("RAG_WEB_SEARCH_ENGINE", ""),
)

# You can provide a list of your own websites to filter after performing a web search.
# This ensures the highest level of safety and reliability of the information sources.
RAG_WEB_SEARCH_DOMAIN_FILTER_LIST = PersistentConfig(
    "RAG_WEB_SEARCH_DOMAIN_FILTER_LIST",
    "rag.rag.web.search.domain.filter_list",
    [
        # "wikipedia.com",
        # "wikimedia.org",
        # "wikidata.org",
    ],
)

SEARXNG_QUERY_URL = PersistentConfig(
    "SEARXNG_QUERY_URL",
    "rag.web.search.searxng_query_url",
    os.getenv("SEARXNG_QUERY_URL", ""),
)

GOOGLE_PSE_API_KEY = PersistentConfig(
    "GOOGLE_PSE_API_KEY",
    "rag.web.search.google_pse_api_key",
    os.getenv("GOOGLE_PSE_API_KEY", ""),
)

GOOGLE_PSE_ENGINE_ID = PersistentConfig(
    "GOOGLE_PSE_ENGINE_ID",
    "rag.web.search.google_pse_engine_id",
    os.getenv("GOOGLE_PSE_ENGINE_ID", ""),
)

BRAVE_SEARCH_API_KEY = PersistentConfig(
    "BRAVE_SEARCH_API_KEY",
    "rag.web.search.brave_search_api_key",
    os.getenv("BRAVE_SEARCH_API_KEY", ""),
)

SERPSTACK_API_KEY = PersistentConfig(
    "SERPSTACK_API_KEY",
    "rag.web.search.serpstack_api_key",
    os.getenv("SERPSTACK_API_KEY", ""),
)

SERPSTACK_HTTPS = PersistentConfig(
    "SERPSTACK_HTTPS",
    "rag.web.search.serpstack_https",
    os.getenv("SERPSTACK_HTTPS", "True").lower() == "true",
)

SERPER_API_KEY = PersistentConfig(
    "SERPER_API_KEY",
    "rag.web.search.serper_api_key",
    os.getenv("SERPER_API_KEY", ""),
)

SERPLY_API_KEY = PersistentConfig(
    "SERPLY_API_KEY",
    "rag.web.search.serply_api_key",
    os.getenv("SERPLY_API_KEY", ""),
)

TAVILY_API_KEY = PersistentConfig(
    "TAVILY_API_KEY",
    "rag.web.search.tavily_api_key",
    os.getenv("TAVILY_API_KEY", ""),
)

RAG_WEB_SEARCH_RESULT_COUNT = PersistentConfig(
    "RAG_WEB_SEARCH_RESULT_COUNT",
    "rag.web.search.result_count",
    int(os.getenv("RAG_WEB_SEARCH_RESULT_COUNT", "3")),
)

RAG_WEB_SEARCH_CONCURRENT_REQUESTS = PersistentConfig(
    "RAG_WEB_SEARCH_CONCURRENT_REQUESTS",
    "rag.web.search.concurrent_requests",
    int(os.getenv("RAG_WEB_SEARCH_CONCURRENT_REQUESTS", "10")),
)


####################################
# Transcribe
####################################

WHISPER_MODEL = os.getenv("WHISPER_MODEL", "base")
WHISPER_MODEL_DIR = os.getenv("WHISPER_MODEL_DIR", f"{CACHE_DIR}/whisper/models")
WHISPER_MODEL_AUTO_UPDATE = (
    os.environ.get("WHISPER_MODEL_AUTO_UPDATE", "").lower() == "true"
)


####################################
# Images
####################################

IMAGE_GENERATION_ENGINE = PersistentConfig(
    "IMAGE_GENERATION_ENGINE",
    "image_generation.engine",
    os.getenv("IMAGE_GENERATION_ENGINE", "openai"),
)

ENABLE_IMAGE_GENERATION = PersistentConfig(
    "ENABLE_IMAGE_GENERATION",
    "image_generation.enable",
    os.environ.get("ENABLE_IMAGE_GENERATION", "").lower() == "true",
)
AUTOMATIC1111_BASE_URL = PersistentConfig(
    "AUTOMATIC1111_BASE_URL",
    "image_generation.automatic1111.base_url",
    os.getenv("AUTOMATIC1111_BASE_URL", ""),
)
AUTOMATIC1111_API_AUTH = PersistentConfig(
    "AUTOMATIC1111_API_AUTH",
    "image_generation.automatic1111.api_auth",
    os.getenv("AUTOMATIC1111_API_AUTH", ""),
)

COMFYUI_BASE_URL = PersistentConfig(
    "COMFYUI_BASE_URL",
    "image_generation.comfyui.base_url",
    os.getenv("COMFYUI_BASE_URL", ""),
)

COMFYUI_DEFAULT_WORKFLOW = """
{
  "3": {
    "inputs": {
      "seed": 0,
      "steps": 20,
      "cfg": 8,
      "sampler_name": "euler",
      "scheduler": "normal",
      "denoise": 1,
      "model": [
        "4",
        0
      ],
      "positive": [
        "6",
        0
      ],
      "negative": [
        "7",
        0
      ],
      "latent_image": [
        "5",
        0
      ]
    },
    "class_type": "KSampler",
    "_meta": {
      "title": "KSampler"
    }
  },
  "4": {
    "inputs": {
      "ckpt_name": "model.safetensors"
    },
    "class_type": "CheckpointLoaderSimple",
    "_meta": {
      "title": "Load Checkpoint"
    }
  },
  "5": {
    "inputs": {
      "width": 512,
      "height": 512,
      "batch_size": 1
    },
    "class_type": "EmptyLatentImage",
    "_meta": {
      "title": "Empty Latent Image"
    }
  },
  "6": {
    "inputs": {
      "text": "Prompt",
      "clip": [
        "4",
        1
      ]
    },
    "class_type": "CLIPTextEncode",
    "_meta": {
      "title": "CLIP Text Encode (Prompt)"
    }
  },
  "7": {
    "inputs": {
      "text": "",
      "clip": [
        "4",
        1
      ]
    },
    "class_type": "CLIPTextEncode",
    "_meta": {
      "title": "CLIP Text Encode (Prompt)"
    }
  },
  "8": {
    "inputs": {
      "samples": [
        "3",
        0
      ],
      "vae": [
        "4",
        2
      ]
    },
    "class_type": "VAEDecode",
    "_meta": {
      "title": "VAE Decode"
    }
  },
  "9": {
    "inputs": {
      "filename_prefix": "ComfyUI",
      "images": [
        "8",
        0
      ]
    },
    "class_type": "SaveImage",
    "_meta": {
      "title": "Save Image"
    }
  }
}
"""


COMFYUI_WORKFLOW = PersistentConfig(
    "COMFYUI_WORKFLOW",
    "image_generation.comfyui.workflow",
    os.getenv("COMFYUI_WORKFLOW", COMFYUI_DEFAULT_WORKFLOW),
)

COMFYUI_WORKFLOW_NODES = PersistentConfig(
    "COMFYUI_WORKFLOW",
    "image_generation.comfyui.nodes",
    [],
)

IMAGES_OPENAI_API_BASE_URL = PersistentConfig(
    "IMAGES_OPENAI_API_BASE_URL",
    "image_generation.openai.api_base_url",
    os.getenv("IMAGES_OPENAI_API_BASE_URL", OPENAI_API_BASE_URL),
)
IMAGES_OPENAI_API_KEY = PersistentConfig(
    "IMAGES_OPENAI_API_KEY",
    "image_generation.openai.api_key",
    os.getenv("IMAGES_OPENAI_API_KEY", OPENAI_API_KEY),
)

IMAGE_SIZE = PersistentConfig(
    "IMAGE_SIZE", "image_generation.size", os.getenv("IMAGE_SIZE", "512x512")
)

IMAGE_STEPS = PersistentConfig(
    "IMAGE_STEPS", "image_generation.steps", int(os.getenv("IMAGE_STEPS", 50))
)

IMAGE_GENERATION_MODEL = PersistentConfig(
    "IMAGE_GENERATION_MODEL",
    "image_generation.model",
    os.getenv("IMAGE_GENERATION_MODEL", ""),
)

####################################
# Audio
####################################

AUDIO_STT_OPENAI_API_BASE_URL = PersistentConfig(
    "AUDIO_STT_OPENAI_API_BASE_URL",
    "audio.stt.openai.api_base_url",
    os.getenv("AUDIO_STT_OPENAI_API_BASE_URL", OPENAI_API_BASE_URL),
)

AUDIO_STT_OPENAI_API_KEY = PersistentConfig(
    "AUDIO_STT_OPENAI_API_KEY",
    "audio.stt.openai.api_key",
    os.getenv("AUDIO_STT_OPENAI_API_KEY", OPENAI_API_KEY),
)

AUDIO_STT_ENGINE = PersistentConfig(
    "AUDIO_STT_ENGINE",
    "audio.stt.engine",
    os.getenv("AUDIO_STT_ENGINE", ""),
)

AUDIO_STT_MODEL = PersistentConfig(
    "AUDIO_STT_MODEL",
    "audio.stt.model",
    os.getenv("AUDIO_STT_MODEL", "whisper-1"),
)

AUDIO_TTS_OPENAI_API_BASE_URL = PersistentConfig(
    "AUDIO_TTS_OPENAI_API_BASE_URL",
    "audio.tts.openai.api_base_url",
    os.getenv("AUDIO_TTS_OPENAI_API_BASE_URL", OPENAI_API_BASE_URL),
)
AUDIO_TTS_OPENAI_API_KEY = PersistentConfig(
    "AUDIO_TTS_OPENAI_API_KEY",
    "audio.tts.openai.api_key",
    os.getenv("AUDIO_TTS_OPENAI_API_KEY", OPENAI_API_KEY),
)

AUDIO_TTS_API_KEY = PersistentConfig(
    "AUDIO_TTS_API_KEY",
    "audio.tts.api_key",
    os.getenv("AUDIO_TTS_API_KEY", ""),
)

AUDIO_TTS_ENGINE = PersistentConfig(
    "AUDIO_TTS_ENGINE",
    "audio.tts.engine",
    os.getenv("AUDIO_TTS_ENGINE", ""),
)


AUDIO_TTS_MODEL = PersistentConfig(
    "AUDIO_TTS_MODEL",
    "audio.tts.model",
    os.getenv("AUDIO_TTS_MODEL", "tts-1"),  # OpenAI default model
)

AUDIO_TTS_VOICE = PersistentConfig(
    "AUDIO_TTS_VOICE",
    "audio.tts.voice",
    os.getenv("AUDIO_TTS_VOICE", "alloy"),  # OpenAI default voice
)

AUDIO_TTS_SPLIT_ON = PersistentConfig(
    "AUDIO_TTS_SPLIT_ON",
    "audio.tts.split_on",
    os.getenv("AUDIO_TTS_SPLIT_ON", "punctuation"),
)<|MERGE_RESOLUTION|>--- conflicted
+++ resolved
@@ -26,48 +26,7 @@
 
 from apps.webui.internal.db import Base, get_db
 
-<<<<<<< HEAD
-####################################
-# LOGGING
-####################################
-
-log_levels = ["CRITICAL", "ERROR", "WARNING", "INFO", "DEBUG"]
-
-GLOBAL_LOG_LEVEL = os.environ.get("GLOBAL_LOG_LEVEL", "").upper()
-if GLOBAL_LOG_LEVEL in log_levels:
-    logging.basicConfig(stream=sys.stdout, level=GLOBAL_LOG_LEVEL, force=True)
-else:
-    GLOBAL_LOG_LEVEL = "INFO"
-
-log = logging.getLogger(__name__)
-log.info(f"GLOBAL_LOG_LEVEL: {GLOBAL_LOG_LEVEL}")
-
-log_sources = [
-    "AUDIO",
-    "COMFYUI",
-    "CONFIG",
-    "DB",
-    "IMAGES",
-    "MAIN",
-    "MODELS",
-    "OLLAMA",
-    "OPENAI",
-    "REPLICATE",
-    "RAG",
-    "WEBHOOK",
-]
-
-SRC_LOG_LEVELS = {}
-
-for source in log_sources:
-    log_env_var = source + "_LOG_LEVEL"
-    SRC_LOG_LEVELS[source] = os.environ.get(log_env_var, "").upper()
-    if SRC_LOG_LEVELS[source] not in log_levels:
-        SRC_LOG_LEVELS[source] = GLOBAL_LOG_LEVEL
-    log.info(f"{log_env_var}: {SRC_LOG_LEVELS[source]}")
-=======
 from constants import ERROR_MESSAGES
->>>>>>> 7fa9f381
 
 from env import (
     ENV,
